# same versions as `test_requirements`
# e2e tests on Windows are slow but we don't need to install
# everything, so just this subset will be enough for CI
behave==1.2.6
<<<<<<< HEAD
pandas>=0.24.0, <1.0.4
psutil==5.6.6
=======
cachetools~=4.1
jmespath>=0.9.5, <1.0
pandas~=1.0
pluggy~=0.13.0
psutil==5.8.0
>>>>>>> b6a51890
requests~=2.20
toml~=0.10.1
PyYAML>=4.2, <6.0<|MERGE_RESOLUTION|>--- conflicted
+++ resolved
@@ -2,16 +2,8 @@
 # e2e tests on Windows are slow but we don't need to install
 # everything, so just this subset will be enough for CI
 behave==1.2.6
-<<<<<<< HEAD
-pandas>=0.24.0, <1.0.4
-psutil==5.6.6
-=======
-cachetools~=4.1
-jmespath>=0.9.5, <1.0
 pandas~=1.0
-pluggy~=0.13.0
 psutil==5.8.0
->>>>>>> b6a51890
 requests~=2.20
 toml~=0.10.1
 PyYAML>=4.2, <6.0