# Upcoming Release 0.18.0

## Major features and improvements
* Added support for Python 3.9
* Support specifying parameters mapping in `pipeline()` without the `params:` prefix.
* Added new API `Pipeline.filter()` (previously in `KedroContext._filter_pipeline()`) to filter parts of a pipeline.
* Added `partitionBy` support and exposed `save_args` for `SparkHiveDataSet`.

## Breaking changes to the API
* Add namespace to parameters in a modular pipeline, which addresses [Issue 399](https://github.com/quantumblacklabs/kedro/issues/399)
* `pandas.ExcelDataSet` now uses `openpyxl` engine instead of `xlrd`.
* `KedroSession.run` now raises `ValueError` rather than `KedroContextError` when the pipeline contains no nodes. The same `ValueError` is raised when there are no matching tags.
* `KedroSession.run` now raises `ValueError` rather than `KedroContextError` when the pipeline name doesn't exist in the pipeline registry.
* Removed deprecated functions `load_context` and `get_project_context`.
* `spark.SparkHiveDataSet` API has been updated to reflect `spark.SparkDataSet`. The `write_mode=insert` option has also been replaced with `write_mode=append` as per Spark styleguide. This change addresses [Issue 725](https://github.com/quantumblacklabs/kedro/issues/725) and [Issue 745](https://github.com/quantumblacklabs/kedro/issues/745). Additionally, `upsert` mode now leverages `checkpoint` functionality and requires a valid `checkpointDir` be set for current `SparkContext`.
* Deprecated and removed `ProjectHooks.register_config_loader` `hook_spec` in favour of loading `CONFIG_LOADER_CLASS` directly from `settings.py`. The default option for `CONFIG_LOADER_CLASS` is now set to `kedro.config.ConfigLoader`.

## Migration guide from Kedro 0.17.* to 0.18.*
* Please remove any existing `hook_impl` of the `register_config_loader` method from `ProjectHooks` (or custom alternatives).
* Populate `settings.py` with `CONFIG_LOADER_CLASS` set to your expected config loader class (for example `kedro.config.TemplatedConfigLoader` or custom implementation). If `CONFIG_LOADER_CLASS` value is not set, it will default to `kedro.config.ConfigLoader` at runtime.
* Optional: You can now remove all `params:` prefix when supplying values to `parameters` argument in a `pipeline()` call.
* If you're using `pandas.ExcelDataSet`, make sure you have `openpyxl` installed in your environment. Note that this is automatically pulled if you specify `kedro[pandas.ExcelDataSet]==0.18.0` in your `requirements.in`. You can uninstall `xlrd` if you were only using it for this dataset.
* If you're using `spark.SparkHiveDataSet` with `write_mode` option set to `insert`, please update this to `append` in line with the Spark styleguide. If you're using `spark.SparkHiveDataSet` with `write_mode` option set to `upsert`, please make sure that your `SparkContext` has a valid `checkpointDir` set either by `SparkContext.setCheckpointDir` method or directly in the `conf` folder.

# Upcoming release 0.17.4

## Major features and improvements
* Added the following new datasets:

| Type                        | Description                                          | Location                          |
| --------------------------- | ---------------------------------------------------- | --------------------------------- |
| `plotly.PlotlyDataSet` | Works with plotly graph object Figures (saves as json file) | `kedro.extras.datasets.plotly` |

## Bug fixes and other changes
* `ConfigLoader.get()` now raises a `BadConfigException`, with a more helpful error message, if a configuration file cannot be loaded (for instance due to wrong syntax or poor formatting).
* `run_id` now defaults to `save_version` when `after_catalog_created` is called, similarly to what happens during a `kedro run`.
* Fixed a bug where `kedro ipython` and `kedro jupyter notebook` didn't work if the `PYTHONPATH` was already set.
* Update the IPython extension to allow passing `env` and `extra_params` to `reload_kedro`  similar to how the IPython script works.
* `kedro info` now outputs if a plugin has any `hooks` or `cli_hooks` implemented.
* `PartitionedDataSet` now supports lazily materializing data on save.
* `kedro pipeline describe` now defaults to the `__default__` pipeline when no pipeline name is provided and also shows the namespace the nodes belong to.

## Minor breaking changes to the API

## Upcoming deprecations for Kedro 0.18.0

## Thanks for supporting contributions
[Lou Kratz](https://github.com/lou-k)

# Release 0.17.3

## Major features and improvements
* Kedro plugins can now override built-in CLI commands.
* Added a `before_command_run` hook for plugins to add extra behaviour before Kedro CLI commands run.
* `pipelines` from `pipeline_registry.py` and `register_pipeline` hooks are now loaded lazily when they are first accessed, not on startup:

```python
from kedro.framework.project import pipelines

print(pipelines["__default__"])  # pipeline loading is only triggered here
```

## Bug fixes and other changes
* `TemplatedConfigLoader` now correctly inserts default values when no globals are supplied.
* Fixed a bug where the `KEDRO_ENV` environment variable had no effect on instantiating the `context` variable in an iPython session or a Jupyter notebook.
* Plugins with empty CLI groups are no longer displayed in the Kedro CLI help screen.
* Duplicate commands will no longer appear twice in the Kedro CLI help screen.
* CLI commands from sources with the same name will show under one list in the help screen.
* The setup of a Kedro project, including adding src to path and configuring settings, is now handled via the `bootstrap_project` method.
* `configure_project` is invoked if a `package_name` is supplied to `KedroSession.create`. This is added for backward-compatibility purpose to support a workflow that creates `Session` manually. It will be removed in `0.18.0`.
* Stopped swallowing up all `ModuleNotFoundError` if `register_pipelines` not found, so that a more helpful error message will appear when a dependency is missing, e.g. [Issue #722](https://github.com/quantumblacklabs/kedro/issues/722).
* When `kedro new` is invoked using a configuration yaml file, `output_dir` is no longer a required key; by default the current working directory will be used.
* When `kedro new` is invoked using a configuration yaml file, the appropriate `prompts.yml` file is now used for validating the provided configuration. Previously, validation was always performed against the kedro project template `prompts.yml` file.
* When a relative path to a starter template is provided, `kedro new` now generates user prompts to obtain configuration rather than supplying empty configuration.
* Fixed error when using starters on Windows with Python 3.7 (Issue [#722](https://github.com/quantumblacklabs/kedro/issues/722)).
* Fixed decoding error of config files that contain accented characters by opening them for reading in UTF-8.
* Fixed an issue where `after_dataset_loaded` run would finish before a dataset is actually loaded when using `--async` flag.
<<<<<<< HEAD
* Fixed an issue where `spark.SparkDataSet` with enabled versioning would throw a `VersionNotFoundError` when using `databricks-connect` from a remote machine and saving to `dbfs` filesystem.
=======
* `yaml.YAMLDataSet` can no longer save a `pandas.DataFrame` directly, but it can save a dictionary. Use `pandas.DataFrame.to_dict()` to convert your `pandas.DataFrame` to a dictionary before you attempt to save it to YAML.
>>>>>>> 7cf35d0a

## Upcoming deprecations for Kedro 0.18.0

* `kedro.versioning.journal.Journal` will be removed.
* The following properties on `kedro.framework.context.KedroContext` will be removed:
  * `io` in favour of `KedroContext.catalog`
  * `pipeline` (equivalent to `pipelines["__default__"]`)
  * `pipelines` in favour of `kedro.framework.project.pipelines`

# Release 0.17.2

## Major features and improvements
* Added support for `compress_pickle` backend to `PickleDataSet`.
* Enabled loading pipelines without creating a `KedroContext` instance:

```python
from kedro.framework.project import pipelines

print(pipelines)
```

* Projects generated with kedro>=0.17.2:
  - should define pipelines in `pipeline_registry.py` rather than `hooks.py`.
  - when run as a package, will behave the same as `kedro run`

## Bug fixes and other changes
* If `settings.py` is not importable, the errors will be surfaced earlier in the process, rather than at runtime.

## Minor breaking changes to the API
* `kedro pipeline list` and `kedro pipeline describe` no longer accept redundant `--env` parameter.
* `from kedro.framework.cli.cli import cli` no longer includes the `new` and `starter` commands.

## Upcoming deprecations for Kedro 0.18.0

* `kedro.framework.context.KedroContext.run` will be removed in release 0.18.0.

## Thanks for supporting contributions
[Sasaki Takeru](https://github.com/takeru/)

# Release 0.17.1

## Major features and improvements
* Added `env` and `extra_params` to `reload_kedro()` line magic.
* Extended the `pipeline()` API to allow strings and sets of strings as `inputs` and `outputs`, to specify when a dataset name remains the same (not namespaced).
* Added the ability to add custom prompts with regexp validator for starters by repurposing `default_config.yml` as `prompts.yml`.
* Added the `env` and `extra_params` arguments to `register_config_loader` hook.
* Refactored the way `settings` are loaded. You will now be able to run:

```python
from kedro.framework.project import settings

print(settings.CONF_ROOT)
```

## Bug fixes and other changes
* The version of a packaged modular pipeline now defaults to the version of the project package.
* Added fix to prevent new lines being added to pandas CSV datasets.
* Fixed issue with loading a versioned `SparkDataSet` in the interactive workflow.
* Kedro CLI now checks `pyproject.toml` for a `tool.kedro` section before treating the project as a Kedro project.
* Added fix to `DataCatalog::shallow_copy` now it should copy layers.
* `kedro pipeline pull` now uses `pip download` for protocols that are not supported by `fsspec`.
* Cleaned up documentation to fix broken links and rewrite permanently redirected ones.
* Added a `jsonschema` schema definition for the Kedro 0.17 catalog.
* `kedro install` now waits on Windows until all the requirements are installed.
* Exposed `--to-outputs` option in the CLI, throughout the codebase, and as part of hooks specifications.
* Fixed a bug where `ParquetDataSet` wasn't creating parent directories on the fly.
* Updated documentation.

## Breaking changes to the API
* This release has broken the `kedro ipython` and `kedro jupyter` workflows. To fix this, follow the instructions in the migration guide below.
* You will also need to upgrade `kedro-viz` to 3.10.1 if you use the `%run_viz` line magic in Jupyter Notebook.

> *Note:* If you're using the `ipython` [extension](https://kedro.readthedocs.io/en/stable/11_tools_integration/02_ipython.html#ipython-extension) instead, you will not encounter this problem.

## Migration guide
You will have to update the file `<your_project>/.ipython/profile_default/startup/00-kedro-init.py` in order to make `kedro ipython` and/or `kedro jupyter` work. Add the following line before the `KedroSession` is created:

```python
configure_project(metadata.package_name)  # to add

session = KedroSession.create(metadata.package_name, path)
```

Make sure that the associated import is provided in the same place as others in the file:

```python
from kedro.framework.project import configure_project  # to add
from kedro.framework.session import KedroSession
```

## Thanks for supporting contributions
[Mariana Silva](https://github.com/marianansilva),
[Kiyohito Kunii](https://github.com/921kiyo),
[noklam](https://github.com/noklam),
[Ivan Doroshenko](https://github.com/imdoroshenko),
[Zain Patel](https://github.com/mzjp2),
[Deepyaman Datta](https://github.com/deepyaman),
[Sam Hiscox](https://github.com/samhiscoxqb),
[Pascal Brokmeier](https://github.com/pascalwhoop)

# Release 0.17.0

## Major features and improvements

* In a significant change, [we have introduced `KedroSession`](https://kedro.readthedocs.io/en/stable/04_kedro_project_setup/03_session.html) which is responsible for managing the lifecycle of a Kedro run.
* Created a new Kedro Starter: `kedro new --starter=mini-kedro`. It is possible to [use the DataCatalog as a standalone component](https://github.com/quantumblacklabs/kedro-starters/tree/master/mini-kedro) in a Jupyter notebook and transition into the rest of the Kedro framework.
* Added `DatasetSpecs` with Hooks to run before and after datasets are loaded from/saved to the catalog.
* Added a command: `kedro catalog create`. For a registered pipeline, it creates a `<conf_root>/<env>/catalog/<pipeline_name>.yml` configuration file with `MemoryDataSet` datasets for each dataset that is missing from `DataCatalog`.
* Added `settings.py` and `pyproject.toml` (to replace `.kedro.yml`) for project configuration, in line with Python best practice.
* `ProjectContext` is no longer needed, unless for very complex customisations. `KedroContext`, `ProjectHooks` and `settings.py` together implement sensible default behaviour. As a result `context_path` is also now an _optional_ key in `pyproject.toml`.
* Removed `ProjectContext` from `src/<package_name>/run.py`.
* `TemplatedConfigLoader` now supports [Jinja2 template syntax](https://jinja.palletsprojects.com/en/2.11.x/templates/) alongside its original syntax.
* Made [registration Hooks](https://kedro.readthedocs.io/en/stable/07_extend_kedro/04_hooks.html#registration-hooks) mandatory, as the only way to customise the `ConfigLoader` or the `DataCatalog` used in a project. If no such Hook is provided in `src/<package_name>/hooks.py`, a `KedroContextError` is raised. There are sensible defaults defined in any project generated with Kedro >= 0.16.5.

## Bug fixes and other changes

* `ParallelRunner` no longer results in a run failure, when triggered from a notebook, if the run is started using `KedroSession` (`session.run()`).
* `before_node_run` can now overwrite node inputs by returning a dictionary with the corresponding updates.
* Added minimal, black-compatible flake8 configuration to the project template.
* Moved `isort` and `pytest` configuration from `<project_root>/setup.cfg` to `<project_root>/pyproject.toml`.
* Extra parameters are no longer incorrectly passed from `KedroSession` to `KedroContext`.
* Relaxed `pyspark` requirements to allow for installation of `pyspark` 3.0.
* Added a `--fs-args` option to the `kedro pipeline pull` command to specify configuration options for the `fsspec` filesystem arguments used when pulling modular pipelines from non-PyPI locations.
* Bumped maximum required `fsspec` version to 0.9.
* Bumped maximum supported `s3fs` version to 0.5 (`S3FileSystem` interface has changed since 0.4.1 version).

## Deprecations
* In Kedro 0.17.0 we have deleted the deprecated `kedro.cli` and `kedro.context` modules in favour of `kedro.framework.cli` and `kedro.framework.context` respectively.

## Other breaking changes to the API
* `kedro.io.DataCatalog.exists()` returns `False` when the dataset does not exist, as opposed to raising an exception.
* The pipeline-specific `catalog.yml` file is no longer automatically created for modular pipelines when running `kedro pipeline create`. Use `kedro catalog create` to replace this functionality.
* Removed `include_examples` prompt from `kedro new`. To generate boilerplate example code, you should use a Kedro starter.
* Changed the `--verbose` flag from a global command to a project-specific command flag (e.g `kedro --verbose new` becomes `kedro new --verbose`).
* Dropped support of the `dataset_credentials` key in credentials in `PartitionedDataSet`.
* `get_source_dir()` was removed from `kedro/framework/cli/utils.py`.
* Dropped support of `get_config`, `create_catalog`, `create_pipeline`, `template_version`, `project_name` and `project_path` keys by `get_project_context()` function (`kedro/framework/cli/cli.py`).
* `kedro new --starter` now defaults to fetching the starter template matching the installed Kedro version.
* Renamed `kedro_cli.py` to `cli.py` and moved it inside the Python package (`src/<package_name>/`), for a better packaging and deployment experience.
* Removed `.kedro.yml` from the project template and replaced it with `pyproject.toml`.
* Removed `KEDRO_CONFIGS` constant (previously residing in `kedro.framework.context.context`).
* Modified `kedro pipeline create` CLI command to add a boilerplate parameter config file in `conf/<env>/parameters/<pipeline_name>.yml` instead of `conf/<env>/pipelines/<pipeline_name>/parameters.yml`. CLI commands `kedro pipeline delete` / `package` / `pull` were updated accordingly.
* Removed `get_static_project_data` from `kedro.framework.context`.
* Removed `KedroContext.static_data`.
* The `KedroContext` constructor now takes `package_name` as first argument.
* Replaced `context` property on `KedroSession` with `load_context()` method.
* Renamed `_push_session` and `_pop_session` in `kedro.framework.session.session` to `_activate_session` and `_deactivate_session` respectively.
* Custom context class is set via `CONTEXT_CLASS` variable in `src/<your_project>/settings.py`.
* Removed `KedroContext.hooks` attribute. Instead, hooks should be registered in `src/<your_project>/settings.py` under the `HOOKS` key.
* Restricted names given to nodes to match the regex pattern `[\w\.-]+$`.
* Removed `KedroContext._create_config_loader()` and `KedroContext._create_data_catalog()`. They have been replaced by registration hooks, namely `register_config_loader()` and `register_catalog()` (see also [upcoming deprecations](#upcoming_deprecations_for_kedro_0.18.0)).


## Upcoming deprecations for Kedro 0.18.0

* `kedro.framework.context.load_context` will be removed in release 0.18.0.
* `kedro.framework.cli.get_project_context` will be removed in release 0.18.0.
* We've added a `DeprecationWarning` to the decorator API for both `node` and `pipeline`. These will be removed in release 0.18.0. Use Hooks to extend a node's behaviour instead.
* We've added a `DeprecationWarning` to the Transformers API when adding a transformer to the catalog. These will be removed in release 0.18.0. Use Hooks to customise the `load` and `save` methods.

## Thanks for supporting contributions
[Deepyaman Datta](https://github.com/deepyaman),
[Zach Schuster](https://github.com/zschuster)

## Migration guide from Kedro 0.16.* to 0.17.*

**Reminder:** Our documentation on [how to upgrade Kedro](https://kedro.readthedocs.io/en/stable/12_faq/01_faq.html#how-do-i-upgrade-kedro) covers a few key things to remember when updating any Kedro version.

The Kedro 0.17.0 release contains some breaking changes. If you update Kedro to 0.17.0 and then try to work with projects created against earlier versions of Kedro, you may encounter some issues when trying to run `kedro` commands in the terminal for that project. Here's a short guide to getting your projects running against the new version of Kedro.


>*Note*: As always, if you hit any problems, please check out our documentation:
>* [How can I find out more about Kedro?](https://kedro.readthedocs.io/en/stable/12_faq/01_faq.html#how-can-i-find-out-more-about-kedro)
>* [How can I get my questions answered?](https://kedro.readthedocs.io/en/stable/12_faq/01_faq.html#how-can-i-get-my-question-answered).

To get an existing Kedro project to work after you upgrade to Kedro 0.17.0, we recommend that you create a new project against Kedro 0.17.0 and move the code from your existing project into it. Let's go through the changes, but first, note that if you create a new Kedro project with Kedro 0.17.0 you will not be asked whether you want to include the boilerplate code for the Iris dataset example. We've removed this option (you should now use a Kedro starter if you want to create a project that is pre-populated with code).

To create a new, blank Kedro 0.17.0 project to drop your existing code into, you can create one, as always, with `kedro new`. We also recommend creating a new virtual environment for your new project, or you might run into conflicts with existing dependencies.

* **Update `pyproject.toml`**: Copy the following three keys from the `.kedro.yml` of your existing Kedro project into the `pyproject.toml` file of your new Kedro 0.17.0 project:


```toml
[tools.kedro]
package_name = "<package_name>"
project_name = "<project_name>"
project_version = "0.17.0"
```

Check your source directory. If you defined a different source directory (`source_dir`), make sure you also move that to `pyproject.toml`.


* **Copy files from your existing project**:

  + Copy subfolders of `project/src/project_name/pipelines` from existing to new project
  + Copy subfolders of `project/src/test/pipelines` from existing to new project
  + Copy the requirements your project needs into `requirements.txt` and/or `requirements.in`.
  + Copy your project configuration from the `conf` folder. Take note of the new locations needed for modular pipeline configuration (move it from `conf/<env>/pipeline_name/catalog.yml` to `conf/<env>/catalog/pipeline_name.yml` and likewise for `parameters.yml`).
  + Copy from the `data/` folder of your existing project, if needed, into the same location in your new project.
  + Copy any Hooks from `src/<package_name>/hooks.py`.

* **Update your new project's README and docs as necessary**.

* **Update `settings.py`**: For example, if you specified additional Hook implementations in `hooks`, or listed plugins under `disable_hooks_by_plugin` in your `.kedro.yml`, you will need to move them to `settings.py` accordingly:

```python
from <package_name>.hooks import MyCustomHooks, ProjectHooks


HOOKS = (ProjectHooks(), MyCustomHooks())

DISABLE_HOOKS_FOR_PLUGINS = ("my_plugin1",)
```

* **Migration for `node` names**. From 0.17.0 the only allowed characters for node names are letters, digits, hyphens, underscores and/or fullstops. If you have previously defined node names that have special characters, spaces or other characters that are no longer permitted, you will need to rename those nodes.

* **Copy changes to `kedro_cli.py`**. If you previously customised the `kedro run` command or added more CLI commands to your `kedro_cli.py`, you should move them into `<project_root>/src/<package_name>/cli.py`. Note, however, that the new way to run a Kedro pipeline is via a `KedroSession`, rather than using the `KedroContext`:

```python
with KedroSession.create(package_name=...) as session:
    session.run()
```

* **Copy changes made to `ConfigLoader`**. If you have defined a custom class, such as `TemplatedConfigLoader`, by overriding `ProjectContext._create_config_loader`, you should move the contents of the function in `src/<package_name>/hooks.py`, under `register_config_loader`.

* **Copy changes made to `DataCatalog`**. Likewise, if you have `DataCatalog` defined with `ProjectContext._create_catalog`, you should copy-paste the contents into `register_catalog`.

* **Optional**: If you have plugins such as [Kedro-Viz](https://github.com/quantumblacklabs/kedro-viz) installed, it's likely that Kedro 0.17.0 won't work with their older versions, so please either upgrade to the plugin's newest version or follow their migration guides.

# Release 0.16.6

## Major features and improvements

* Added documentation with a focus on single machine and distributed environment deployment; the series includes Docker, Argo, Prefect, Kubeflow, AWS Batch, AWS Sagemaker and extends our section on Databricks
* Added [kedro-starter-spaceflights](https://github.com/quantumblacklabs/kedro-starter-spaceflights/) alias for generating a project: `kedro new --starter spaceflights`.

## Bug fixes and other changes
* Fixed `TypeError` when converting dict inputs to a node made from a wrapped `partial` function.
* `PartitionedDataSet` improvements:
  - Supported passing arguments to the underlying filesystem.
* Improved handling of non-ASCII word characters in dataset names.
  - For example, a dataset named `jalapeño` will be accessible as `DataCatalog.datasets.jalapeño` rather than `DataCatalog.datasets.jalape__o`.
* Fixed `kedro install` for an Anaconda environment defined in `environment.yml`.
* Fixed backwards compatibility with templates generated with older Kedro versions <0.16.5. No longer need to update `.kedro.yml` to use `kedro lint` and `kedro jupyter notebook convert`.
* Improved documentation.
* Added documentation using MinIO with Kedro.
* Improved error messages for incorrect parameters passed into a node.
* Fixed issue with saving a `TensorFlowModelDataset` in the HDF5 format with versioning enabled.
* Added missing `run_result` argument in `after_pipeline_run` Hooks spec.
* Fixed a bug in IPython script that was causing context hooks to be registered twice. To apply this fix to a project generated with an older Kedro version, apply the same changes made in [this PR](https://github.com/quantumblacklabs/kedro-starter-pandas-iris/pull/16) to your `00-kedro-init.py` file.
* Improved documentation.

## Breaking changes to the API

## Thanks for supporting contributions
[Deepyaman Datta](https://github.com/deepyaman), [Bhavya Merchant](https://github.com/bnmerchant), [Lovkush Agarwal](https://github.com/Lovkush-A), [Varun Krishna S](https://github.com/vhawk19), [Sebastian Bertoli](https://github.com/sebastianbertoli), [noklam](https://github.com/noklam), [Daniel Petti](https://github.com/djpetti), [Waylon Walker](https://github.com/waylonwalker), [Saran Balaji C](https://github.com/csaranbalaji)

# Release 0.16.5

## Major features and improvements
* Added the following new datasets.

| Type                        | Description                                                                                             | Location                      |
| --------------------------- | ------------------------------------------------------------------------------------------------------- | ----------------------------- |
| `email.EmailMessageDataSet` | Manage email messages using [the Python standard library](https://docs.python.org/3/library/email.html) | `kedro.extras.datasets.email` |

* Added support for `pyproject.toml` to configure Kedro. `pyproject.toml` is used if `.kedro.yml` doesn't exist (Kedro configuration should be under `[tool.kedro]` section).
* Projects created with this version will have no `pipeline.py`, having been replaced by `hooks.py`.
* Added a set of registration hooks, as the new way of registering library components with a Kedro project:
    * `register_pipelines()`, to replace `_get_pipelines()`
    * `register_config_loader()`, to replace `_create_config_loader()`
    * `register_catalog()`, to replace `_create_catalog()`
These can be defined in `src/<package-name>/hooks.py` and added to `.kedro.yml` (or `pyproject.toml`). The order of execution is: plugin hooks, `.kedro.yml` hooks, hooks in `ProjectContext.hooks`.
* Added ability to disable auto-registered Hooks using `.kedro.yml` (or `pyproject.toml`) configuration file.

## Bug fixes and other changes
* Added option to run asynchronously via the Kedro CLI.
* Absorbed `.isort.cfg` settings into `setup.cfg`.
* Packaging a modular pipeline raises an error if the pipeline directory is empty or non-existent.

## Breaking changes to the API
* `project_name`, `project_version` and `package_name` now have to be defined in `.kedro.yml` for projects using Kedro 0.16.5+.

## Migration Guide
This release has accidentally broken the usage of `kedro lint` and `kedro jupyter notebook convert` on a project template generated with previous versions of Kedro (<=0.16.4). To amend this, please either upgrade to `kedro==0.16.6` or update `.kedro.yml` within your project root directory to include the following keys:

```yaml
project_name: "<your_project_name>"
project_version: "<kedro_version_of_the_project>"
package_name: "<your_package_name>"
```

## Thanks for supporting contributions
[Deepyaman Datta](https://github.com/deepyaman), [Bas Nijholt](https://github.com/basnijholt), [Sebastian Bertoli](https://github.com/sebastianbertoli)

# Release 0.16.4

## Major features and improvements
* Fixed a bug for using `ParallelRunner` on Windows.
* Enabled auto-discovery of hooks implementations coming from installed plugins.

## Bug fixes and other changes
* Fixed a bug for using `ParallelRunner` on Windows.
* Modified `GBQTableDataSet` to load customized results using customized queries from Google Big Query tables.
* Documentation improvements.

## Breaking changes to the API

## Thanks for supporting contributions
[Ajay Bisht](https://github.com/ajb7), [Vijay Sajjanar](https://github.com/vjkr), [Deepyaman Datta](https://github.com/deepyaman), [Sebastian Bertoli](https://github.com/sebastianbertoli), [Shahil Mawjee](https://github.com/s-mawjee), [Louis Guitton](https://github.com/louisguitton), [Emanuel Ferm](https://github.com/eferm)

# Release 0.16.3

## Major features and improvements
* Added the `kedro pipeline pull` CLI command to extract a packaged modular pipeline, and place the contents in a Kedro project.
* Added the `--version` option to `kedro pipeline package` to allow specifying alternative versions to package under.
* Added the `--starter` option to `kedro new` to create a new project from a local, remote or aliased starter template.
* Added the `kedro starter list` CLI command to list all starter templates that can be used to bootstrap a new Kedro project.
* Added the following new datasets.

| Type               | Description                                                                                           | Location                     |
| ------------------ | ----------------------------------------------------------------------------------------------------- | ---------------------------- |
| `json.JSONDataSet` | Work with JSON files using [the Python standard library](https://docs.python.org/3/library/json.html) | `kedro.extras.datasets.json` |

## Bug fixes and other changes
* Removed `/src/nodes` directory from the project template and made `kedro jupyter convert` create it on the fly if necessary.
* Fixed a bug in `MatplotlibWriter` which prevented saving lists and dictionaries of plots locally on Windows.
* Closed all pyplot windows after saving in `MatplotlibWriter`.
* Documentation improvements:
  - Added [kedro-wings](https://github.com/tamsanh/kedro-wings) and [kedro-great](https://github.com/tamsanh/kedro-great) to the list of community plugins.
* Fixed broken versioning for Windows paths.
* Fixed `DataSet` string representation for falsy values.
* Improved the error message when duplicate nodes are passed to the `Pipeline` initializer.
* Fixed a bug where `kedro docs` would fail because the built docs were located in a different directory.
* Fixed a bug where `ParallelRunner` would fail on Windows machines whose reported CPU count exceeded 61.
* Fixed an issue with saving TensorFlow model to `h5` file on Windows.
* Added a `json` parameter to `APIDataSet` for the convenience of generating requests with JSON bodies.
* Fixed dependencies for `SparkDataSet` to include spark.

## Breaking changes to the API

## Thanks for supporting contributions
[Deepyaman Datta](https://github.com/deepyaman), [Tam-Sanh Nguyen](https://github.com/tamsanh), [DataEngineerOne](http://youtube.com/DataEngineerOne)

# Release 0.16.2

## Major features and improvements
* Added the following new datasets.

| Type                                | Description                                                                                                          | Location                           |
| ----------------------------------- | -------------------------------------------------------------------------------------------------------------------- | ---------------------------------- |
| `pandas.AppendableExcelDataSet`     | Work with `Excel` files opened in append mode                                                                        | `kedro.extras.datasets.pandas`     |
| `tensorflow.TensorFlowModelDataset` | Work with `TensorFlow` models using [TensorFlow 2.X](https://www.tensorflow.org/api_docs/python/tf/keras/Model#save) | `kedro.extras.datasets.tensorflow` |
| `holoviews.HoloviewsWriter`         | Work with `Holoviews` objects (saves as image file)                                                                  | `kedro.extras.datasets.holoviews`  |

* `kedro install` will now compile project dependencies (by running `kedro build-reqs` behind the scenes) before the installation if the `src/requirements.in` file doesn't exist.
* Added `only_nodes_with_namespace` in `Pipeline` class to filter only nodes with a specified namespace.
* Added the `kedro pipeline delete` command to help delete unwanted or unused pipelines (it won't remove references to the pipeline in your `create_pipelines()` code).
* Added the `kedro pipeline package` command to help package up a modular pipeline. It will bundle up the pipeline source code, tests, and parameters configuration into a .whl file.

## Bug fixes and other changes
* `DataCatalog` improvements:
  - Introduced regex filtering to the `DataCatalog.list()` method.
  - Non-alphanumeric characters (except underscore) in dataset name are replaced with `__` in `DataCatalog.datasets`, for ease of access to transcoded datasets.
* Dataset improvements:
  - Improved initialization speed of `spark.SparkHiveDataSet`.
  - Improved S3 cache in `spark.SparkDataSet`.
  - Added support of options for building `pyarrow` table in `pandas.ParquetDataSet`.
* `kedro build-reqs` CLI command improvements:
  - `kedro build-reqs` is now called with `-q` option and will no longer print out compiled requirements to the console for security reasons.
  - All unrecognized CLI options in `kedro build-reqs` command are now passed to [pip-compile](https://github.com/jazzband/pip-tools#example-usage-for-pip-compile) call (e.g. `kedro build-reqs --generate-hashes`).
* `kedro jupyter` CLI command improvements:
  - Improved error message when running `kedro jupyter notebook`, `kedro jupyter lab` or `kedro ipython` with Jupyter/IPython dependencies not being installed.
  - Fixed `%run_viz` line magic for showing kedro viz inside a Jupyter notebook. For the fix to be applied on existing Kedro project, please see the migration guide.
  - Fixed the bug in IPython startup script ([issue 298](https://github.com/quantumblacklabs/kedro/issues/298)).
* Documentation improvements:
  - Updated community-generated content in FAQ.
  - Added [find-kedro](https://github.com/WaylonWalker/find-kedro) and [kedro-static-viz](https://github.com/WaylonWalker/kedro-static-viz) to the list of community plugins.
  - Add missing `pillow.ImageDataSet` entry to the documentation.

## Breaking changes to the API

### Migration guide from Kedro 0.16.1 to 0.16.2

#### Guide to apply the fix for `%run_viz` line magic in existing project

Even though this release ships a fix for project generated with `kedro==0.16.2`, after upgrading, you will still need to make a change in your existing project if it was generated with `kedro>=0.16.0,<=0.16.1` for the fix to take effect. Specifically, please change the content of your project's IPython init script located at `.ipython/profile_default/startup/00-kedro-init.py` with the content of [this file](https://github.com/quantumblacklabs/kedro/blob/0.16.2/kedro/templates/project/%7B%7B%20cookiecutter.repo_name%20%7D%7D/.ipython/profile_default/startup/00-kedro-init.py). You will also need `kedro-viz>=3.3.1`.

## Thanks for supporting contributions
[Miguel Rodriguez Gutierrez](https://github.com/MigQ2), [Joel Schwarzmann](https://github.com/datajoely), [w0rdsm1th](https://github.com/w0rdsm1th), [Deepyaman Datta](https://github.com/deepyaman), [Tam-Sanh Nguyen](https://github.com/tamsanh), [Marcus Gawronsky](https://github.com/marcusinthesky)

# 0.16.1

## Major features and improvements

## Bug fixes and other changes
* Fixed deprecation warnings from `kedro.cli` and `kedro.context` when running `kedro jupyter notebook`.
* Fixed a bug where `catalog` and `context` were not available in Jupyter Lab and Notebook.
* Fixed a bug where `kedro build-reqs` would fail if you didn't have your project dependencies installed.

## Breaking changes to the API

## Thanks for supporting contributions

# 0.16.0

## Major features and improvements
### CLI
* Added new CLI commands (only available for the projects created using Kedro 0.16.0 or later):
  - `kedro catalog list` to list datasets in your catalog
  - `kedro pipeline list` to list pipelines
  - `kedro pipeline describe` to describe a specific pipeline
  - `kedro pipeline create` to create a modular pipeline
* Improved the CLI speed by up to 50%.
* Improved error handling when making a typo on the CLI. We now suggest some of the possible commands you meant to type, in `git`-style.

### Framework
* All modules in `kedro.cli` and `kedro.context` have been moved into `kedro.framework.cli` and `kedro.framework.context` respectively. `kedro.cli` and `kedro.context` will be removed in future releases.
* Added `Hooks`, which is a new mechanism for extending Kedro.
* Fixed `load_context` changing user's current working directory.
* Allowed the source directory to be configurable in `.kedro.yml`.
* Added the ability to specify nested parameter values inside your node inputs, e.g. `node(func, "params:a.b", None)`
### DataSets
* Added the following new datasets.

| Type                       | Description                                 | Location                          |
| -------------------------- | ------------------------------------------- | --------------------------------- |
| `pillow.ImageDataSet`      | Work with image files using `Pillow`        | `kedro.extras.datasets.pillow`    |
| `geopandas.GeoJSONDataSet` | Work with geospatial data using `GeoPandas` | `kedro.extras.datasets.geopandas` |
| `api.APIDataSet`           | Work with data from HTTP(S) API requests    | `kedro.extras.datasets.api`       |

* Added `joblib` backend support to `pickle.PickleDataSet`.
* Added versioning support to `MatplotlibWriter` dataset.
* Added the ability to install dependencies for a given dataset with more granularity, e.g. `pip install "kedro[pandas.ParquetDataSet]"`.
* Added the ability to specify extra arguments, e.g. `encoding` or `compression`, for `fsspec.spec.AbstractFileSystem.open()` calls when loading/saving a dataset. See Example 3 under [docs](https://kedro.readthedocs.io/en/stable/04_user_guide/04_data_catalog.html#using-the-data-catalog-with-the-yaml-api).

### Other
* Added `namespace` property on ``Node``, related to the modular pipeline where the node belongs.
* Added an option to enable asynchronous loading inputs and saving outputs in both `SequentialRunner(is_async=True)` and `ParallelRunner(is_async=True)` class.
* Added `MemoryProfiler` transformer.
* Removed the requirement to have all dependencies for a dataset module to use only a subset of the datasets within.
* Added support for `pandas>=1.0`.
* Enabled Python 3.8 compatibility. _Please note that a Spark workflow may be unreliable for this Python version as `pyspark` is not fully-compatible with 3.8 yet._
* Renamed "features" layer to "feature" layer to be consistent with (most) other layers and the [relevant FAQ](https://kedro.readthedocs.io/en/stable/11_faq/01_faq.html#what-is-data-engineering-convention).

## Bug fixes and other changes
* Fixed a bug where a new version created mid-run by an external system caused inconsistencies in the load versions used in the current run.
* Documentation improvements
  * Added instruction in the documentation on how to create a custom runner).
  * Updated contribution process in `CONTRIBUTING.md` - added Developer Workflow.
  * Documented installation of development version of Kedro in the [FAQ section](https://kedro.readthedocs.io/en/stable/11_faq/01_faq.html#how-can-i-use-a-development-version-of-kedro).
  * Added missing `_exists` method to `MyOwnDataSet` example in 04_user_guide/08_advanced_io.
* Fixed a bug where `PartitionedDataSet` and `IncrementalDataSet` were not working with `s3a` or `s3n` protocol.
* Added ability to read partitioned parquet file from a directory in `pandas.ParquetDataSet`.
* Replaced `functools.lru_cache` with `cachetools.cachedmethod` in `PartitionedDataSet` and `IncrementalDataSet` for per-instance cache invalidation.
* Implemented custom glob function for `SparkDataSet` when running on Databricks.
* Fixed a bug in `SparkDataSet` not allowing for loading data from DBFS in a Windows machine using Databricks-connect.
* Improved the error message for `DataSetNotFoundError` to suggest possible dataset names user meant to type.
* Added the option for contributors to run Kedro tests locally without Spark installation with `make test-no-spark`.
* Added option to lint the project without applying the formatting changes (`kedro lint --check-only`).

## Breaking changes to the API
### Datasets
* Deleted obsolete datasets from `kedro.io`.
* Deleted `kedro.contrib` and `extras` folders.
* Deleted obsolete `CSVBlobDataSet` and `JSONBlobDataSet` dataset types.
* Made `invalidate_cache` method on datasets private.
* `get_last_load_version` and `get_last_save_version` methods are no longer available on `AbstractDataSet`.
* `get_last_load_version` and `get_last_save_version` have been renamed to `resolve_load_version` and `resolve_save_version` on ``AbstractVersionedDataSet``, the results of which are cached.
* The `release()` method on datasets extending ``AbstractVersionedDataSet`` clears the cached load and save version. All custom datasets must call `super()._release()` inside `_release()`.
* ``TextDataSet`` no longer has `load_args` and `save_args`. These can instead be specified under `open_args_load` or `open_args_save` in `fs_args`.
* `PartitionedDataSet` and `IncrementalDataSet` method `invalidate_cache` was made private: `_invalidate_caches`.

### Other
* Removed `KEDRO_ENV_VAR` from `kedro.context` to speed up the CLI run time.
* `Pipeline.name` has been removed in favour of `Pipeline.tag()`.
* Dropped `Pipeline.transform()` in favour of `kedro.pipeline.modular_pipeline.pipeline()` helper function.
* Made constant `PARAMETER_KEYWORDS` private, and moved it from `kedro.pipeline.pipeline` to `kedro.pipeline.modular_pipeline`.
* Layers are no longer part of the dataset object, as they've moved to the `DataCatalog`.
* Python 3.5 is no longer supported by the current and all future versions of Kedro.

### Migration guide from Kedro 0.15.* to 0.16.*

#### General Migration

**reminder** [How do I upgrade Kedro](https://kedro.readthedocs.io/en/stable/11_faq/01_faq.html#how-do-i-upgrade-kedro) covers a few key things to remember when updating any kedro version.

#### Migration for datasets

Since all the datasets (from `kedro.io` and `kedro.contrib.io`) were moved to `kedro/extras/datasets` you must update the type of all datasets in `<project>/conf/base/catalog.yml` file.
Here how it should be changed: `type: <SomeDataSet>` -> `type: <subfolder of kedro/extras/datasets>.<SomeDataSet>` (e.g. `type: CSVDataSet` -> `type: pandas.CSVDataSet`).

In addition, all the specific datasets like `CSVLocalDataSet`, `CSVS3DataSet` etc. were deprecated. Instead, you must use generalized datasets like `CSVDataSet`.
E.g. `type: CSVS3DataSet` -> `type: pandas.CSVDataSet`.

> Note: No changes required if you are using your custom dataset.

#### Migration for Pipeline.transform()
`Pipeline.transform()` has been dropped in favour of the `pipeline()` constructor. The following changes apply:
- Remember to import `from kedro.pipeline import pipeline`
- The `prefix` argument has been renamed to `namespace`
- And `datasets` has been broken down into more granular arguments:
  - `inputs`: Independent inputs to the pipeline
  - `outputs`: Any output created in the pipeline, whether an intermediary dataset or a leaf output
  - `parameters`: `params:...` or `parameters`

As an example, code that used to look like this with the `Pipeline.transform()` constructor:
```python
result = my_pipeline.transform(
    datasets={"input": "new_input", "output": "new_output", "params:x": "params:y"},
    prefix="pre",
)
```

When used with the new `pipeline()` constructor, becomes:
```python
from kedro.pipeline import pipeline

result = pipeline(
    my_pipeline,
    inputs={"input": "new_input"},
    outputs={"output": "new_output"},
    parameters={"params:x": "params:y"},
    namespace="pre",
)
```

#### Migration for decorators, color logger, transformers etc.
Since some modules were moved to other locations you need to update import paths appropriately.
You can find the list of moved files in the [`0.15.6` release notes](https://github.com/quantumblacklabs/kedro/releases/tag/0.15.6) under the section titled `Files with a new location`.

#### Migration for CLI and KEDRO_ENV environment variable
> Note: If you haven't made significant changes to your `kedro_cli.py`, it may be easier to simply copy the updated `kedro_cli.py` `.ipython/profile_default/startup/00-kedro-init.py` and from GitHub or a newly generated project into your old project.

* We've removed `KEDRO_ENV_VAR` from `kedro.context`. To get your existing project template working, you'll need to remove all instances of `KEDRO_ENV_VAR` from your project template:
  - From the imports in `kedro_cli.py` and `.ipython/profile_default/startup/00-kedro-init.py`: `from kedro.context import KEDRO_ENV_VAR, load_context` -> `from kedro.framework.context import load_context`
  - Remove the `envvar=KEDRO_ENV_VAR` line from the click options in `run`, `jupyter_notebook` and `jupyter_lab` in `kedro_cli.py`
  - Replace `KEDRO_ENV_VAR` with `"KEDRO_ENV"` in `_build_jupyter_env`
  - Replace `context = load_context(path, env=os.getenv(KEDRO_ENV_VAR))` with `context = load_context(path)` in `.ipython/profile_default/startup/00-kedro-init.py`

 #### Migration for `kedro build-reqs`

 We have upgraded `pip-tools` which is used by `kedro build-reqs` to 5.x. This `pip-tools` version requires `pip>=20.0`. To upgrade `pip`, please refer to [their documentation](https://pip.pypa.io/en/stable/installing/#upgrading-pip).

## Thanks for supporting contributions
[@foolsgold](https://github.com/foolsgold), [Mani Sarkar](https://github.com/neomatrix369), [Priyanka Shanbhag](https://github.com/priyanka1414), [Luis Blanche](https://github.com/LuisBlanche), [Deepyaman Datta](https://github.com/deepyaman), [Antony Milne](https://github.com/AntonyMilneQB), [Panos Psimatikas](https://github.com/ppsimatikas), [Tam-Sanh Nguyen](https://github.com/tamsanh), [Tomasz Kaczmarczyk](https://github.com/TomaszKaczmarczyk), [Kody Fischer](https://github.com/Klio-Foxtrot187), [Waylon Walker](https://github.com/waylonwalker)

# 0.15.9

## Major features and improvements

## Bug fixes and other changes

* Pinned `fsspec>=0.5.1, <0.7.0` and `s3fs>=0.3.0, <0.4.1` to fix incompatibility issues with their latest release.

## Breaking changes to the API

## Thanks for supporting contributions

# 0.15.8

## Major features and improvements

## Bug fixes and other changes

* Added the additional libraries to our `requirements.txt` so `pandas.CSVDataSet` class works out of box with `pip install kedro`.
* Added `pandas` to our `extra_requires` in `setup.py`.
* Improved the error message when dependencies of a `DataSet` class are missing.

## Breaking changes to the API

## Thanks for supporting contributions

# 0.15.7

## Major features and improvements

* Added in documentation on how to contribute a custom `AbstractDataSet` implementation.

## Bug fixes and other changes

* Fixed the link to the Kedro banner image in the documentation.

## Breaking changes to the API

## Thanks for supporting contributions

# 0.15.6

## Major features and improvements
> _TL;DR_ We're launching [`kedro.extras`](https://github.com/quantumblacklabs/kedro/tree/master/extras), the new home for our revamped series of datasets, decorators and dataset transformers. The datasets in [`kedro.extras.datasets`](https://github.com/quantumblacklabs/kedro/tree/master/extras/datasets) use [`fsspec`](https://filesystem-spec.readthedocs.io/en/latest/) to access a variety of data stores including local file systems, network file systems, cloud object stores (including S3 and GCP), and Hadoop, read more about this [**here**](https://kedro.readthedocs.io/en/latest/04_user_guide/04_data_catalog.html#specifying-the-location-of-the-dataset). The change will allow [#178](https://github.com/quantumblacklabs/kedro/issues/178) to happen in the next major release of Kedro.

An example of this new system can be seen below, loading the CSV `SparkDataSet` from S3:

```yaml
weather:
  type: spark.SparkDataSet  # Observe the specified type, this  affects all datasets
  filepath: s3a://your_bucket/data/01_raw/weather*  # filepath uses fsspec to indicate the file storage system
  credentials: dev_s3
  file_format: csv
```

You can also load data incrementally whenever it is dumped into a directory with the extension to [`PartionedDataSet`](https://kedro.readthedocs.io/en/latest/04_user_guide/08_advanced_io.html#partitioned-dataset), a feature that allows you to load a directory of files. The [`IncrementalDataSet`](https://kedro.readthedocs.io/en/stable/04_user_guide/08_advanced_io.html#incremental-loads-with-incrementaldataset) stores the information about the last processed partition in a `checkpoint`, read more about this feature [**here**](https://kedro.readthedocs.io/en/stable/04_user_guide/08_advanced_io.html#incremental-loads-with-incrementaldataset).

### New features

* Added `layer` attribute for datasets in `kedro.extras.datasets` to specify the name of a layer according to [data engineering convention](https://kedro.readthedocs.io/en/stable/11_faq/01_faq.html#what-is-data-engineering-convention), this feature will be passed to [`kedro-viz`](https://github.com/quantumblacklabs/kedro-viz) in future releases.
* Enabled loading a particular version of a dataset in Jupyter Notebooks and iPython, using `catalog.load("dataset_name", version="<2019-12-13T15.08.09.255Z>")`.
* Added property `run_id` on `ProjectContext`, used for versioning using the [`Journal`](https://kedro.readthedocs.io/en/stable/04_user_guide/13_journal.html). To customise your journal `run_id` you can override the private method `_get_run_id()`.
* Added the ability to install all optional kedro dependencies via `pip install "kedro[all]"`.
* Modified the `DataCatalog`'s load order for datasets, loading order is the following:
  - `kedro.io`
  - `kedro.extras.datasets`
  - Import path, specified in `type`
* Added an optional `copy_mode` flag to `CachedDataSet` and `MemoryDataSet` to specify (`deepcopy`, `copy` or `assign`) the copy mode to use when loading and saving.

### New Datasets

| Type                             | Description                                                                                                                                      | Location                            |
| -------------------------------- | ------------------------------------------------------------------------------------------------------------------------------------------------ | ----------------------------------- |
| `dask.ParquetDataSet`            | Handles parquet datasets using Dask                                                                                                              | `kedro.extras.datasets.dask`        |
| `pickle.PickleDataSet`           | Work with Pickle files using [`fsspec`](https://filesystem-spec.readthedocs.io/en/latest/) to communicate with the underlying filesystem         | `kedro.extras.datasets.pickle`      |
| `pandas.CSVDataSet`              | Work with CSV files using [`fsspec`](https://filesystem-spec.readthedocs.io/en/latest/) to communicate with the underlying filesystem            | `kedro.extras.datasets.pandas`      |
| `pandas.TextDataSet`             | Work with text files using [`fsspec`](https://filesystem-spec.readthedocs.io/en/latest/) to communicate with the underlying filesystem           | `kedro.extras.datasets.pandas`      |
| `pandas.ExcelDataSet`            | Work with Excel files using [`fsspec`](https://filesystem-spec.readthedocs.io/en/latest/) to communicate with the underlying filesystem          | `kedro.extras.datasets.pandas`      |
| `pandas.HDFDataSet`              | Work with HDF using [`fsspec`](https://filesystem-spec.readthedocs.io/en/latest/) to communicate with the underlying filesystem                  | `kedro.extras.datasets.pandas`      |
| `yaml.YAMLDataSet`               | Work with YAML files using [`fsspec`](https://filesystem-spec.readthedocs.io/en/latest/) to communicate with the underlying filesystem           | `kedro.extras.datasets.yaml`        |
| `matplotlib.MatplotlibWriter`    | Save with Matplotlib images using [`fsspec`](https://filesystem-spec.readthedocs.io/en/latest/) to communicate with the underlying filesystem    | `kedro.extras.datasets.matplotlib`  |
| `networkx.NetworkXDataSet`       | Work with NetworkX files using [`fsspec`](https://filesystem-spec.readthedocs.io/en/latest/) to communicate with the underlying filesystem       | `kedro.extras.datasets.networkx`    |
| `biosequence.BioSequenceDataSet` | Work with bio-sequence objects using [`fsspec`](https://filesystem-spec.readthedocs.io/en/latest/) to communicate with the underlying filesystem | `kedro.extras.datasets.biosequence` |
| `pandas.GBQTableDataSet`         | Work with Google BigQuery                                                                                                                        | `kedro.extras.datasets.pandas`      |
| `pandas.FeatherDataSet`          | Work with feather files using [`fsspec`](https://filesystem-spec.readthedocs.io/en/latest/) to communicate with the underlying filesystem        | `kedro.extras.datasets.pandas`      |
| `IncrementalDataSet`             | Inherit from `PartitionedDataSet` and remembers the last processed partition                                                                     | `kedro.io`                          |

### Files with a new location

| Type                                                                 | New Location                                 |
| -------------------------------------------------------------------- | -------------------------------------------- |
| `JSONDataSet`                                                        | `kedro.extras.datasets.pandas`               |
| `CSVBlobDataSet`                                                     | `kedro.extras.datasets.pandas`               |
| `JSONBlobDataSet`                                                    | `kedro.extras.datasets.pandas`               |
| `SQLTableDataSet`                                                    | `kedro.extras.datasets.pandas`               |
| `SQLQueryDataSet`                                                    | `kedro.extras.datasets.pandas`               |
| `SparkDataSet`                                                       | `kedro.extras.datasets.spark`                |
| `SparkHiveDataSet`                                                   | `kedro.extras.datasets.spark`                |
| `SparkJDBCDataSet`                                                   | `kedro.extras.datasets.spark`                |
| `kedro/contrib/decorators/retry.py`                                  | `kedro/extras/decorators/retry_node.py`      |
| `kedro/contrib/decorators/memory_profiler.py`                        | `kedro/extras/decorators/memory_profiler.py` |
| `kedro/contrib/io/transformers/transformers.py`                      | `kedro/extras/transformers/time_profiler.py` |
| `kedro/contrib/colors/logging/color_logger.py`                       | `kedro/extras/logging/color_logger.py`       |
| `extras/ipython_loader.py`                                           | `tools/ipython/ipython_loader.py`            |
| `kedro/contrib/io/cached/cached_dataset.py`                          | `kedro/io/cached_dataset.py`                 |
| `kedro/contrib/io/catalog_with_default/data_catalog_with_default.py` | `kedro/io/data_catalog_with_default.py`      |
| `kedro/contrib/config/templated_config.py`                           | `kedro/config/templated_config.py`           |

## Upcoming deprecations

| Category                  | Type                                                           |
| ------------------------- | -------------------------------------------------------------- |
| **Datasets**              | `BioSequenceLocalDataSet`                                      |
|                           | `CSVGCSDataSet`                                                |
|                           | `CSVHTTPDataSet`                                               |
|                           | `CSVLocalDataSet`                                              |
|                           | `CSVS3DataSet`                                                 |
|                           | `ExcelLocalDataSet`                                            |
|                           | `FeatherLocalDataSet`                                          |
|                           | `JSONGCSDataSet`                                               |
|                           | `JSONLocalDataSet`                                             |
|                           | `HDFLocalDataSet`                                              |
|                           | `HDFS3DataSet`                                                 |
|                           | `kedro.contrib.io.cached.CachedDataSet`                        |
|                           | `kedro.contrib.io.catalog_with_default.DataCatalogWithDefault` |
|                           | `MatplotlibLocalWriter`                                        |
|                           | `MatplotlibS3Writer`                                           |
|                           | `NetworkXLocalDataSet`                                         |
|                           | `ParquetGCSDataSet`                                            |
|                           | `ParquetLocalDataSet`                                          |
|                           | `ParquetS3DataSet`                                             |
|                           | `PickleLocalDataSet`                                           |
|                           | `PickleS3DataSet`                                              |
|                           | `TextLocalDataSet`                                             |
|                           | `YAMLLocalDataSet`                                             |
| **Decorators**            | `kedro.contrib.decorators.memory_profiler`                     |
|                           | `kedro.contrib.decorators.retry`                               |
|                           | `kedro.contrib.decorators.pyspark.spark_to_pandas`             |
|                           | `kedro.contrib.decorators.pyspark.pandas_to_spark`             |
| **Transformers**          | `kedro.contrib.io.transformers.transformers`                   |
| **Configuration Loaders** | `kedro.contrib.config.TemplatedConfigLoader`                   |

## Bug fixes and other changes
* Added the option to set/overwrite params in `config.yaml` using YAML dict style instead of string CLI formatting only.
* Kedro CLI arguments `--node` and `--tag` support comma-separated values, alternative methods will be deprecated in future releases.
* Fixed a bug in the `invalidate_cache` method of `ParquetGCSDataSet` and `CSVGCSDataSet`.
* `--load-version` now won't break if version value contains a colon.
* Enabled running `node`s with duplicate inputs.
* Improved error message when empty credentials are passed into `SparkJDBCDataSet`.
* Fixed bug that caused an empty project to fail unexpectedly with ImportError in `template/.../pipeline.py`.
* Fixed bug related to saving dataframe with categorical variables in table mode using `HDFS3DataSet`.
* Fixed bug that caused unexpected behavior when using `from_nodes` and `to_nodes` in pipelines using transcoding.
* Credentials nested in the dataset config are now also resolved correctly.
* Bumped minimum required pandas version to 0.24.0 to make use of `pandas.DataFrame.to_numpy` (recommended alternative to `pandas.DataFrame.values`).
* Docs improvements.
* `Pipeline.transform` skips modifying node inputs/outputs containing `params:` or `parameters` keywords.
* Support for `dataset_credentials` key in the credentials for `PartitionedDataSet` is now deprecated. The dataset credentials should be specified explicitly inside the dataset config.
* Datasets can have a new `confirm` function which is called after a successful node function execution if the node contains `confirms` argument with such dataset name.
* Make the resume prompt on pipeline run failure use `--from-nodes` instead of `--from-inputs` to avoid unnecessarily re-running nodes that had already executed.
* When closed, Jupyter notebook kernels are automatically terminated after 30 seconds of inactivity by default. Use `--idle-timeout` option to update it.
* Added `kedro-viz` to the Kedro project template `requirements.txt` file.
* Removed the `results` and `references` folder from the project template.
* Updated contribution process in `CONTRIBUTING.md`.

## Breaking changes to the API
* Existing `MatplotlibWriter` dataset in `contrib` was renamed to `MatplotlibLocalWriter`.
* `kedro/contrib/io/matplotlib/matplotlib_writer.py` was renamed to `kedro/contrib/io/matplotlib/matplotlib_local_writer.py`.
* `kedro.contrib.io.bioinformatics.sequence_dataset.py` was renamed to `kedro.contrib.io.bioinformatics.biosequence_local_dataset.py`.

## Thanks for supporting contributions
[Andrii Ivaniuk](https://github.com/andrii-ivaniuk), [Jonas Kemper](https://github.com/jonasrk), [Yuhao Zhu](https://github.com/yhzqb), [Balazs Konig](https://github.com/BalazsKonigQB), [Pedro Abreu](https://github.com/PedroAbreuQB), [Tam-Sanh Nguyen](https://github.com/tamsanh), [Peter Zhao](https://github.com/zxpeter), [Deepyaman Datta](https://github.com/deepyaman), [Florian Roessler](https://github.com/fdroessler/), [Miguel Rodriguez Gutierrez](https://github.com/MigQ2)

# 0.15.5

## Major features and improvements
* New CLI commands and command flags:
  - Load multiple `kedro run` CLI flags from a configuration file with the `--config` flag (e.g. `kedro run --config run_config.yml`)
  - Run parametrised pipeline runs with the `--params` flag (e.g. `kedro run --params param1:value1,param2:value2`).
  - Lint your project code using the `kedro lint` command, your project is linted with [`black`](https://github.com/psf/black) (Python 3.6+), [`flake8`](https://gitlab.com/pycqa/flake8) and [`isort`](https://github.com/PyCQA/isort).
* Load specific environments with Jupyter notebooks using `KEDRO_ENV` which will globally set `run`, `jupyter notebook` and `jupyter lab` commands using environment variables.
* Added the following datasets:
  - `CSVGCSDataSet` dataset in `contrib` for working with CSV files in Google Cloud Storage.
  - `ParquetGCSDataSet` dataset in `contrib` for working with Parquet files in Google Cloud Storage.
  - `JSONGCSDataSet` dataset in `contrib` for working with JSON files in Google Cloud Storage.
  - `MatplotlibS3Writer` dataset in `contrib` for saving Matplotlib images to S3.
  - `PartitionedDataSet` for working with datasets split across multiple files.
  - `JSONDataSet` dataset for working with JSON files that uses [`fsspec`](https://filesystem-spec.readthedocs.io/en/latest/) to communicate with the underlying filesystem. It doesn't support `http(s)` protocol for now.
* Added `s3fs_args` to all S3 datasets.
* Pipelines can be deducted with `pipeline1 - pipeline2`.

## Bug fixes and other changes
* `ParallelRunner` now works with `SparkDataSet`.
* Allowed the use of nulls in `parameters.yml`.
* Fixed an issue where `%reload_kedro` wasn't reloading all user modules.
* Fixed `pandas_to_spark` and `spark_to_pandas` decorators to work with functions with kwargs.
* Fixed a bug where `kedro jupyter notebook` and `kedro jupyter lab` would run a different Jupyter installation to the one in the local environment.
* Implemented Databricks-compatible dataset versioning for `SparkDataSet`.
* Fixed a bug where `kedro package` would fail in certain situations where `kedro build-reqs` was used to generate `requirements.txt`.
* Made `bucket_name` argument optional for the following datasets: `CSVS3DataSet`, `HDFS3DataSet`, `PickleS3DataSet`, `contrib.io.parquet.ParquetS3DataSet`, `contrib.io.gcs.JSONGCSDataSet` - bucket name can now be included into the filepath along with the filesystem protocol (e.g. `s3://bucket-name/path/to/key.csv`).
* Documentation improvements and fixes.

## Breaking changes to the API
* Renamed entry point for running pip-installed projects to `run_package()` instead of `main()` in `src/<package>/run.py`.
* `bucket_name` key has been removed from the string representation of the following datasets: `CSVS3DataSet`, `HDFS3DataSet`, `PickleS3DataSet`, `contrib.io.parquet.ParquetS3DataSet`, `contrib.io.gcs.JSONGCSDataSet`.
* Moved the `mem_profiler` decorator to `contrib` and separated the `contrib` decorators so that dependencies are modular. You may need to update your import paths, for example the pyspark decorators should be imported as `from kedro.contrib.decorators.pyspark import <pyspark_decorator>` instead of `from kedro.contrib.decorators import <pyspark_decorator>`.

## Thanks for supporting contributions
[Sheldon Tsen](https://github.com/sheldontsen-qb), [@roumail](https://github.com/roumail), [Karlson Lee](https://github.com/i25959341), [Waylon Walker](https://github.com/WaylonWalker), [Deepyaman Datta](https://github.com/deepyaman), [Giovanni](https://github.com/plauto), [Zain Patel](https://github.com/mzjp2)

# 0.15.4

## Major features and improvements
* `kedro jupyter` now gives the default kernel a sensible name.
* `Pipeline.name` has been deprecated in favour of `Pipeline.tags`.
* Reuse pipelines within a Kedro project using `Pipeline.transform`, it simplifies dataset and node renaming.
* Added Jupyter Notebook line magic (`%run_viz`) to run `kedro viz` in a Notebook cell (requires [`kedro-viz`](https://github.com/quantumblacklabs/kedro-viz) version 3.0.0 or later).
* Added the following datasets:
  - `NetworkXLocalDataSet` in `kedro.contrib.io.networkx` to load and save local graphs (JSON format) via NetworkX. (by [@josephhaaga](https://github.com/josephhaaga))
  - `SparkHiveDataSet` in `kedro.contrib.io.pyspark.SparkHiveDataSet` allowing usage of Spark and insert/upsert on non-transactional Hive tables.
* `kedro.contrib.config.TemplatedConfigLoader` now supports name/dict key templating and default values.

## Bug fixes and other changes
* `get_last_load_version()` method for versioned datasets now returns exact last load version if the dataset has been loaded at least once and `None` otherwise.
* Fixed a bug in `_exists` method for versioned `SparkDataSet`.
* Enabled the customisation of the ExcelWriter in `ExcelLocalDataSet` by specifying options under `writer` key in `save_args`.
* Fixed a bug in IPython startup script, attempting to load context from the incorrect location.
* Removed capping the length of a dataset's string representation.
* Fixed `kedro install` command failing on Windows if `src/requirements.txt` contains a different version of Kedro.
* Enabled passing a single tag into a node or a pipeline without having to wrap it in a list (i.e. `tags="my_tag"`).

## Breaking changes to the API
* Removed `_check_paths_consistency()` method from `AbstractVersionedDataSet`. Version consistency check is now done in `AbstractVersionedDataSet.save()`. Custom versioned datasets should modify `save()` method implementation accordingly.

## Thanks for supporting contributions
[Joseph Haaga](https://github.com/josephhaaga), [Deepyaman Datta](https://github.com/deepyaman), [Joost Duisters](https://github.com/JoostDuisters), [Zain Patel](https://github.com/mzjp2), [Tom Vigrass](https://github.com/tomvigrass)

# 0.15.3

## Bug Fixes and other changes
* Narrowed the requirements for `PyTables` so that we maintain support for Python 3.5.

# 0.15.2

## Major features and improvements
* Added `--load-version`, a `kedro run` argument that allows you run the pipeline with a particular load version of a dataset.
* Support for modular pipelines in `src/`, break the pipeline into isolated parts with reusability in mind.
* Support for multiple pipelines, an ability to have multiple entry point pipelines and choose one with `kedro run --pipeline NAME`.
* Added a `MatplotlibWriter` dataset in `contrib` for saving Matplotlib images.
* An ability to template/parameterize configuration files with `kedro.contrib.config.TemplatedConfigLoader`.
* Parameters are exposed as a context property for ease of access in iPython / Jupyter Notebooks with `context.params`.
* Added `max_workers` parameter for ``ParallelRunner``.

## Bug fixes and other changes
* Users will override the `_get_pipeline` abstract method in `ProjectContext(KedroContext)` in `run.py` rather than the `pipeline` abstract property. The `pipeline` property is not abstract anymore.
* Improved an error message when versioned local dataset is saved and unversioned path already exists.
* Added `catalog` global variable to `00-kedro-init.py`, allowing you to load datasets with `catalog.load()`.
* Enabled tuples to be returned from a node.
* Disallowed the ``ConfigLoader`` loading the same file more than once, and deduplicated the `conf_paths` passed in.
* Added a `--open` flag to `kedro build-docs` that opens the documentation on build.
* Updated the ``Pipeline`` representation to include name of the pipeline, also making it readable as a context property.
* `kedro.contrib.io.pyspark.SparkDataSet` and `kedro.contrib.io.azure.CSVBlobDataSet` now support versioning.

## Breaking changes to the API
* `KedroContext.run()` no longer accepts `catalog` and `pipeline` arguments.
* `node.inputs` now returns the node's inputs in the order required to bind them properly to the node's function.

## Thanks for supporting contributions
[Deepyaman Datta](https://github.com/deepyaman), [Luciano Issoe](https://github.com/Lucianois), [Joost Duisters](https://github.com/JoostDuisters), [Zain Patel](https://github.com/mzjp2), [William Ashford](https://github.com/williamashfordQB), [Karlson Lee](https://github.com/i25959341)

# 0.15.1

## Major features and improvements
* Extended `versioning` support to cover the tracking of environment setup, code and datasets.
* Added the following datasets:
  - `FeatherLocalDataSet` in `contrib` for usage with pandas. (by [@mdomarsaleem](https://github.com/mdomarsaleem))
* Added `get_last_load_version` and `get_last_save_version` to `AbstractVersionedDataSet`.
* Implemented `__call__` method on `Node` to allow for users to execute `my_node(input1=1, input2=2)` as an alternative to `my_node.run(dict(input1=1, input2=2))`.
* Added new `--from-inputs` run argument.

## Bug fixes and other changes
* Fixed a bug in `load_context()` not loading context in non-Kedro Jupyter Notebooks.
* Fixed a bug in `ConfigLoader.get()` not listing nested files for `**`-ending glob patterns.
* Fixed a logging config error in Jupyter Notebook.
* Updated documentation in `03_configuration` regarding how to modify the configuration path.
* Documented the architecture of Kedro showing how we think about library, project and framework components.
* `extras/kedro_project_loader.py` renamed to `extras/ipython_loader.py` and now runs any IPython startup scripts without relying on the Kedro project structure.
* Fixed TypeError when validating partial function's signature.
* After a node failure during a pipeline run, a resume command will be suggested in the logs. This command will not work if the required inputs are MemoryDataSets.

## Breaking changes to the API

## Thanks for supporting contributions
[Omar Saleem](https://github.com/mdomarsaleem), [Mariana Silva](https://github.com/marianansilva), [Anil Choudhary](https://github.com/aniryou), [Craig](https://github.com/cfranklin11)

# 0.15.0

## Major features and improvements
* Added `KedroContext` base class which holds the configuration and Kedro's main functionality (catalog, pipeline, config, runner).
* Added a new CLI command `kedro jupyter convert` to facilitate converting Jupyter Notebook cells into Kedro nodes.
* Added support for `pip-compile` and new Kedro command `kedro build-reqs` that generates `requirements.txt` based on `requirements.in`.
* Running `kedro install` will install packages to conda environment if `src/environment.yml` exists in your project.
* Added a new `--node` flag to `kedro run`, allowing users to run only the nodes with the specified names.
* Added new `--from-nodes` and `--to-nodes` run arguments, allowing users to run a range of nodes from the pipeline.
* Added prefix `params:` to the parameters specified in `parameters.yml` which allows users to differentiate between their different parameter node inputs and outputs.
* Jupyter Lab/Notebook now starts with only one kernel by default.
* Added the following datasets:
  -  `CSVHTTPDataSet` to load CSV using HTTP(s) links.
  - `JSONBlobDataSet` to load json (-delimited) files from Azure Blob Storage.
  - `ParquetS3DataSet` in `contrib` for usage with pandas. (by [@mmchougule](https://github.com/mmchougule))
  - `CachedDataSet` in `contrib` which will cache data in memory to avoid io/network operations. It will clear the cache once a dataset is no longer needed by a pipeline. (by [@tsanikgr](https://github.com/tsanikgr))
  - `YAMLLocalDataSet` in `contrib` to load and save local YAML files. (by [@Minyus](https://github.com/Minyus))

## Bug fixes and other changes
* Documentation improvements including instructions on how to initialise a Spark session using YAML configuration.
* `anyconfig` default log level changed from `INFO` to `WARNING`.
* Added information on installed plugins to `kedro info`.
* Added style sheets for project documentation, so the output of `kedro build-docs` will resemble the style of `kedro docs`.

## Breaking changes to the API
* Simplified the Kedro template in `run.py` with the introduction of `KedroContext` class.
* Merged `FilepathVersionMixIn` and `S3VersionMixIn` under one abstract class `AbstractVersionedDataSet` which extends`AbstractDataSet`.
* `name` changed to be a keyword-only argument for `Pipeline`.
* `CSVLocalDataSet` no longer supports URLs. `CSVHTTPDataSet` supports URLs.

### Migration guide from Kedro 0.14.* to Kedro 0.15.0
#### Migration for Kedro project template
This guide assumes that:
  * The framework specific code has not been altered significantly
  * Your project specific code is stored in the dedicated python package under `src/`.

The breaking changes were introduced in the following project template files:
- `<project-name>/.ipython/profile_default/startup/00-kedro-init.py`
- `<project-name>/kedro_cli.py`
- `<project-name>/src/tests/test_run.py`
- `<project-name>/src/<package-name>/run.py`
- `<project-name>/.kedro.yml` (new file)

The easiest way to migrate your project from Kedro 0.14.* to Kedro 0.15.0 is to create a new project (by using `kedro new`) and move code and files bit by bit as suggested in the detailed guide below:

1. Create a new project with the same name by running `kedro new`

2. Copy the following folders to the new project:
 - `results/`
 - `references/`
 - `notebooks/`
 - `logs/`
 - `data/`
 - `conf/`

3. If you customised your `src/<package>/run.py`, make sure you apply the same customisations to `src/<package>/run.py`
 - If you customised `get_config()`, you can override `config_loader` property in `ProjectContext` derived class
 - If you customised `create_catalog()`, you can override `catalog()` property in `ProjectContext` derived class
 - If you customised `run()`, you can override `run()` method in `ProjectContext` derived class
 - If you customised default `env`, you can override it in `ProjectContext` derived class or pass it at construction. By default, `env` is `local`.
 - If you customised default `root_conf`, you can override `CONF_ROOT` attribute in `ProjectContext` derived class. By default, `KedroContext` base class has `CONF_ROOT` attribute set to `conf`.

4. The following syntax changes are introduced in ipython or Jupyter notebook/labs:
 - `proj_dir` -> `context.project_path`
 - `proj_name` -> `context.project_name`
 - `conf` -> `context.config_loader`.
 - `io` -> `context.catalog` (e.g., `io.load()` -> `context.catalog.load()`)

5. If you customised your `kedro_cli.py`, you need to apply the same customisations to your `kedro_cli.py` in the new project.

6. Copy the contents of the old project's `src/requirements.txt` into the new project's `src/requirements.in` and, from the project root directory, run the `kedro build-reqs` command in your terminal window.

#### Migration for versioning custom dataset classes

If you defined any custom dataset classes which support versioning in your project, you need to apply the following changes:

1. Make sure your dataset inherits from `AbstractVersionedDataSet` only.
2. Call `super().__init__()` with the appropriate arguments in the dataset's `__init__`. If storing on local filesystem, providing the filepath and the version is enough. Otherwise, you should also pass in an `exists_function` and a `glob_function` that emulate `exists` and `glob` in a different filesystem (see `CSVS3DataSet` as an example).
3. Remove setting of the `_filepath` and `_version` attributes in the dataset's `__init__`, as this is taken care of in the base abstract class.
4. Any calls to `_get_load_path` and `_get_save_path` methods should take no arguments.
5. Ensure you convert the output of `_get_load_path` and `_get_save_path` appropriately, as these now return [`PurePath`s](https://docs.python.org/3/library/pathlib.html#pure-paths) instead of strings.
6. Make sure `_check_paths_consistency` is called with [`PurePath`s](https://docs.python.org/3/library/pathlib.html#pure-paths) as input arguments, instead of strings.

These steps should have brought your project to Kedro 0.15.0. There might be some more minor tweaks needed as every project is unique, but now you have a pretty solid base to work with. If you run into any problems, please consult the [Kedro documentation](https://kedro.readthedocs.io).

## Thanks for supporting contributions
[Dmitry Vukolov](https://github.com/dvukolov), [Jo Stichbury](https://github.com/stichbury), [Angus Williams](https://github.com/awqb), [Deepyaman Datta](https://github.com/deepyaman), [Mayur Chougule](https://github.com/mmchougule), [Marat Kopytjuk](https://github.com/kopytjuk), [Evan Miller](https://github.com/evanmiller29), [Yusuke Minami](https://github.com/Minyus)

# 0.14.3

## Major features and improvements
* Tab completion for catalog datasets in `ipython` or `jupyter` sessions. (Thank you [@datajoely](https://github.com/datajoely) and [@WaylonWalker](https://github.com/WaylonWalker))
* Added support for transcoding, an ability to decouple loading/saving mechanisms of a dataset from its storage location, denoted by adding '@' to the dataset name.
* Datasets have a new `release` function that instructs them to free any cached data. The runners will call this when the dataset is no longer needed downstream.

## Bug fixes and other changes
* Add support for pipeline nodes made up from partial functions.
* Expand user home directory `~` for TextLocalDataSet (see issue #19).
* Add a `short_name` property to `Node`s for a display-friendly (but not necessarily unique) name.
* Add Kedro project loader for IPython: `extras/kedro_project_loader.py`.
* Fix source file encoding issues with Python 3.5 on Windows.
* Fix local project source not having priority over the same source installed as a package, leading to local updates not being recognised.

## Breaking changes to the API
* Remove the max_loads argument from the `MemoryDataSet` constructor and from the `AbstractRunner.create_default_data_set` method.

## Thanks for supporting contributions
[Joel Schwarzmann](https://github.com/datajoely), [Alex Kalmikov](https://github.com/kalexqb)

# 0.14.2

## Major features and improvements
* Added Data Set transformer support in the form of AbstractTransformer and DataCatalog.add_transformer.

## Breaking changes to the API
* Merged the `ExistsMixin` into `AbstractDataSet`.
* `Pipeline.node_dependencies` returns a dictionary keyed by node, with sets of parent nodes as values; `Pipeline` and `ParallelRunner` were refactored to make use of this for topological sort for node dependency resolution and running pipelines respectively.
* `Pipeline.grouped_nodes` returns a list of sets, rather than a list of lists.

## Thanks for supporting contributions

[Darren Gallagher](https://github.com/dazzag24), [Zain Patel](https://github.com/mzjp2)

# 0.14.1

## Major features and improvements
* New I/O module `HDFS3DataSet`.

## Bug fixes and other changes
* Improved API docs.
* Template `run.py` will throw a warning instead of error if `credentials.yml`
  is not present.

## Breaking changes to the API
None


# 0.14.0

The initial release of Kedro.


## Thanks for supporting contributions

Jo Stichbury, Aris Valtazanos, Fabian Peters, Guilherme Braccialli, Joel Schwarzmann, Miguel Beltre, Mohammed ElNabawy, Deepyaman Datta, Shubham Agrawal, Oleg Andreyev, Mayur Chougule, William Ashford, Ed Cannon, Nikhilesh Nukala, Sean Bailey, Vikram Tegginamath, Thomas Huijskens, Musa Bilal

We are also grateful to everyone who advised and supported us, filed issues or helped resolve them, asked and answered questions and were part of inspiring discussions.<|MERGE_RESOLUTION|>--- conflicted
+++ resolved
@@ -14,6 +14,7 @@
 * Removed deprecated functions `load_context` and `get_project_context`.
 * `spark.SparkHiveDataSet` API has been updated to reflect `spark.SparkDataSet`. The `write_mode=insert` option has also been replaced with `write_mode=append` as per Spark styleguide. This change addresses [Issue 725](https://github.com/quantumblacklabs/kedro/issues/725) and [Issue 745](https://github.com/quantumblacklabs/kedro/issues/745). Additionally, `upsert` mode now leverages `checkpoint` functionality and requires a valid `checkpointDir` be set for current `SparkContext`.
 * Deprecated and removed `ProjectHooks.register_config_loader` `hook_spec` in favour of loading `CONFIG_LOADER_CLASS` directly from `settings.py`. The default option for `CONFIG_LOADER_CLASS` is now set to `kedro.config.ConfigLoader`.
+* `yaml.YAMLDataSet` can no longer save a `pandas.DataFrame` directly, but it can save a dictionary. Use `pandas.DataFrame.to_dict()` to convert your `pandas.DataFrame` to a dictionary before you attempt to save it to YAML.
 
 ## Migration guide from Kedro 0.17.* to 0.18.*
 * Please remove any existing `hook_impl` of the `register_config_loader` method from `ProjectHooks` (or custom alternatives).
@@ -39,6 +40,7 @@
 * `kedro info` now outputs if a plugin has any `hooks` or `cli_hooks` implemented.
 * `PartitionedDataSet` now supports lazily materializing data on save.
 * `kedro pipeline describe` now defaults to the `__default__` pipeline when no pipeline name is provided and also shows the namespace the nodes belong to.
+* Fixed an issue where `spark.SparkDataSet` with enabled versioning would throw a `VersionNotFoundError` when using `databricks-connect` from a remote machine and saving to `dbfs` filesystem.
 
 ## Minor breaking changes to the API
 
@@ -75,11 +77,6 @@
 * Fixed error when using starters on Windows with Python 3.7 (Issue [#722](https://github.com/quantumblacklabs/kedro/issues/722)).
 * Fixed decoding error of config files that contain accented characters by opening them for reading in UTF-8.
 * Fixed an issue where `after_dataset_loaded` run would finish before a dataset is actually loaded when using `--async` flag.
-<<<<<<< HEAD
-* Fixed an issue where `spark.SparkDataSet` with enabled versioning would throw a `VersionNotFoundError` when using `databricks-connect` from a remote machine and saving to `dbfs` filesystem.
-=======
-* `yaml.YAMLDataSet` can no longer save a `pandas.DataFrame` directly, but it can save a dictionary. Use `pandas.DataFrame.to_dict()` to convert your `pandas.DataFrame` to a dictionary before you attempt to save it to YAML.
->>>>>>> 7cf35d0a
 
 ## Upcoming deprecations for Kedro 0.18.0
 
