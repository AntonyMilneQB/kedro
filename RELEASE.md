--- conflicted
+++ resolved
@@ -376,13 +376,8 @@
 
 ## Major features and improvements
 
-<<<<<<< HEAD
-* In a significant change, [we have introduced `KedroSession`](https://kedro.readthedocs.io/en/stable/04_kedro_project_setup/03_session.html) which is responsible for managing the lifecycle of a Kedro run.
+* In a significant change, [we have introduced `KedroSession`](https://kedro.readthedocs.io/en/0.17.0/04_kedro_project_setup/03_session.html) which is responsible for managing the lifecycle of a Kedro run.
 * Created a new Kedro Starter: `kedro new --starter=mini-kedro`. It is possible to [use the DataCatalog as a standalone component](https://github.com/kedro-org/kedro-starters/tree/master/mini-kedro) in a Jupyter notebook and transition into the rest of the Kedro framework.
-=======
-* In a significant change, [we have introduced `KedroSession`](https://kedro.readthedocs.io/en/0.17.0/04_kedro_project_setup/03_session.html) which is responsible for managing the lifecycle of a Kedro run.
-* Created a new Kedro Starter: `kedro new --starter=mini-kedro`. It is possible to [use the DataCatalog as a standalone component](https://github.com/quantumblacklabs/kedro-starters/tree/master/mini-kedro) in a Jupyter notebook and transition into the rest of the Kedro framework.
->>>>>>> 7c3717b6
 * Added `DatasetSpecs` with Hooks to run before and after datasets are loaded from/saved to the catalog.
 * Added a command: `kedro catalog create`. For a registered pipeline, it creates a `<conf_root>/<env>/catalog/<pipeline_name>.yml` configuration file with `MemoryDataSet` datasets for each dataset that is missing from `DataCatalog`.
 * Added `settings.py` and `pyproject.toml` (to replace `.kedro.yml`) for project configuration, in line with Python best practice.
@@ -866,11 +861,7 @@
 # 0.15.6
 
 ## Major features and improvements
-<<<<<<< HEAD
-> _TL;DR_ We're launching [`kedro.extras`](https://github.com/kedro-org/kedro/tree/master/extras), the new home for our revamped series of datasets, decorators and dataset transformers. The datasets in [`kedro.extras.datasets`](https://github.com/kedro-org/kedro/tree/master/extras/datasets) use [`fsspec`](https://filesystem-spec.readthedocs.io/en/latest/) to access a variety of data stores including local file systems, network file systems, cloud object stores (including S3 and GCP), and Hadoop, read more about this [**here**](https://kedro.readthedocs.io/en/latest/04_user_guide/04_data_catalog.html#specifying-the-location-of-the-dataset). The change will allow [#178](https://github.com/kedro-org/kedro/issues/178) to happen in the next major release of Kedro.
-=======
-> _TL;DR_ We're launching [`kedro.extras`](https://github.com/quantumblacklabs/kedro/tree/master/extras), the new home for our revamped series of datasets, decorators and dataset transformers. The datasets in [`kedro.extras.datasets`](https://github.com/quantumblacklabs/kedro/tree/master/extras/datasets) use [`fsspec`](https://filesystem-spec.readthedocs.io/en/latest/) to access a variety of data stores including local file systems, network file systems, cloud object stores (including S3 and GCP), and Hadoop, read more about this [**here**](https://kedro.readthedocs.io/en/0.15.6/04_user_guide/04_data_catalog.html#specifying-the-location-of-the-dataset). The change will allow [#178](https://github.com/quantumblacklabs/kedro/issues/178) to happen in the next major release of Kedro.
->>>>>>> 7c3717b6
+> _TL;DR_ We're launching [`kedro.extras`](https://github.com/kedro-org/kedro/tree/master/extras), the new home for our revamped series of datasets, decorators and dataset transformers. The datasets in [`kedro.extras.datasets`](https://github.com/kedro-org/kedro/tree/master/extras/datasets) use [`fsspec`](https://filesystem-spec.readthedocs.io/en/latest/) to access a variety of data stores including local file systems, network file systems, cloud object stores (including S3 and GCP), and Hadoop, read more about this [**here**](https://kedro.readthedocs.io/en/0.15.6/04_user_guide/04_data_catalog.html#specifying-the-location-of-the-dataset). The change will allow [#178](https://github.com/kedro-org/kedro/issues/178) to happen in the next major release of Kedro.
 
 An example of this new system can be seen below, loading the CSV `SparkDataSet` from S3:
 
@@ -886,11 +877,7 @@
 
 ### New features
 
-<<<<<<< HEAD
-* Added `layer` attribute for datasets in `kedro.extras.datasets` to specify the name of a layer according to [data engineering convention](https://kedro.readthedocs.io/en/stable/11_faq/01_faq.html#what-is-data-engineering-convention), this feature will be passed to [`kedro-viz`](https://github.com/kedro-org/kedro-viz) in future releases.
-=======
-* Added `layer` attribute for datasets in `kedro.extras.datasets` to specify the name of a layer according to [data engineering convention](https://kedro.readthedocs.io/en/0.15.6/06_resources/01_faq.html#what-is-data-engineering-convention), this feature will be passed to [`kedro-viz`](https://github.com/quantumblacklabs/kedro-viz) in future releases.
->>>>>>> 7c3717b6
+* Added `layer` attribute for datasets in `kedro.extras.datasets` to specify the name of a layer according to [data engineering convention](https://kedro.readthedocs.io/en/0.15.6/06_resources/01_faq.html#what-is-data-engineering-convention), this feature will be passed to [`kedro-viz`](https://github.com/kedro-org/kedro-viz) in future releases.
 * Enabled loading a particular version of a dataset in Jupyter Notebooks and iPython, using `catalog.load("dataset_name", version="<2019-12-13T15.08.09.255Z>")`.
 * Added property `run_id` on `ProjectContext`, used for versioning using the [`Journal`](https://kedro.readthedocs.io/en/0.15.6/04_user_guide/13_journal.html). To customise your journal `run_id` you can override the private method `_get_run_id()`.
 * Added the ability to install all optional kedro dependencies via `pip install "kedro[all]"`.
