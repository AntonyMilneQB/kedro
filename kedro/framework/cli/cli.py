"""kedro is a CLI for managing Kedro projects.

This module implements commands available from the kedro CLI.
"""
import importlib
import webbrowser
from collections import defaultdict
from pathlib import Path
from typing import Sequence

import click
import pkg_resources
from click.utils import get_os_args

# pylint: disable=unused-import
import kedro.config.default_logger  # noqa
from kedro import __version__ as version
from kedro.framework.cli.catalog import catalog_cli
from kedro.framework.cli.hooks import get_cli_hook_manager
from kedro.framework.cli.jupyter import jupyter_cli
from kedro.framework.cli.pipeline import pipeline_cli
from kedro.framework.cli.project import project_group
from kedro.framework.cli.registry import registry_cli
from kedro.framework.cli.starters import create_cli
from kedro.framework.cli.utils import (
    CONTEXT_SETTINGS,
    ENTRY_POINT_GROUPS,
    CommandCollection,
    KedroCliError,
    load_entry_points,
)
from kedro.framework.startup import _is_project, bootstrap_project

LOGO = rf"""
 _            _
| | _____  __| |_ __ ___
| |/ / _ \/ _` | '__/ _ \
|   <  __/ (_| | | | (_) |
|_|\_\___|\__,_|_|  \___/
v{version}
"""


@click.group(context_settings=CONTEXT_SETTINGS, name="Kedro")
@click.version_option(version, "--version", "-V", help="Show version and exit")
def cli():  # pragma: no cover
    """Kedro is a CLI for creating and using Kedro projects. For more
    information, type ``kedro info``.

    """
    pass


@cli.command()
def info():
    """Get more information about kedro."""
    click.secho(LOGO, fg="green")
    click.echo(
        "kedro allows teams to create analytics\n"
        "projects. It is developed as part of\n"
        "the Kedro initiative at QuantumBlack."
    )

    plugin_versions = {}
    plugin_entry_points = defaultdict(set)
    for plugin_entry_point, group in ENTRY_POINT_GROUPS.items():
        for entry_point in pkg_resources.iter_entry_points(group=group):
            module_name = entry_point.module_name.split(".")[0]
            plugin_version = pkg_resources.get_distribution(module_name).version
            plugin_versions[module_name] = plugin_version
            plugin_entry_points[module_name].add(plugin_entry_point)

    click.echo()
    if plugin_versions:
        click.echo("Installed plugins:")
        for plugin_name, plugin_version in sorted(plugin_versions.items()):
            entrypoints_str = ",".join(sorted(plugin_entry_points[plugin_name]))
            click.echo(
                f"{plugin_name}: {plugin_version} (entry points:{entrypoints_str})"
            )
    else:
        click.echo("No plugins installed")


@cli.command(short_help="See the kedro API docs and introductory tutorial.")
def docs():
    """Display the API docs and introductory tutorial in the browser,
    using the packaged HTML doc files."""
    html_path = str((Path(__file__).parent.parent / "html" / "index.html").resolve())
    index_path = f"file://{html_path}"
    click.echo(f"Opening {index_path}")
    webbrowser.open(index_path)


<<<<<<< HEAD
def get_project_context(
    key: str = "context", project_path: Path = None, **kwargs
) -> Any:
    """Gets the context value from context associated with the key.

    Args:
        key: Optional key to get associated value from Kedro context.
            Supported keys are "verbose" and "context", and it defaults to "context".
        project_path: Optional path to where the project root is to load the context.
            If omitted, the current working directory will be used.
        **kwargs: Optional custom arguments defined by users, which will be passed into
            the constructor of the projects KedroContext subclass.

    Returns:
        Requested value from Kedro context dictionary or the default if the key
            was not found.

    Raises:
        KedroCliError: When the key is not found and the default value was not
            specified.
    """
    warnings.warn(
        "`get_project_context` is now deprecated and will be removed in Kedro 0.18.0. "
        "Please use `KedroSession.load_context()` to access the "
        "`KedroContext` object. For more information, please visit "
        "https://kedro.readthedocs.io/en/stable/04_kedro_project_setup/03_session.html",
        DeprecationWarning,
    )
    project_path = project_path or Path.cwd()
    context = load_context(project_path, **kwargs)
    # Dictionary to be compatible with existing Plugins. Future plugins should
    # retrieve necessary Kedro project properties from context
    value = {"context": context, "verbose": KedroCliError.VERBOSE_ERROR}[key]

    return deepcopy(value)


=======
>>>>>>> 7164673b
def _init_plugins():
    group = ENTRY_POINT_GROUPS["init"]
    for entry_point in pkg_resources.iter_entry_points(group=group):
        try:
            init_hook = entry_point.load()
            init_hook()
        except Exception as exc:
            raise KedroCliError(f"Initializing {entry_point}") from exc


class KedroCLI(CommandCollection):
    """A CommandCollection class to encapsulate the KedroCLI command
    loading.
    """

    def __init__(self, project_path: Path):
        self._metadata = None  # running in package mode
        if _is_project(project_path):
            self._metadata = bootstrap_project(project_path)
        self._cli_hook_manager = get_cli_hook_manager()

        super().__init__(
            ("Global commands", self.global_groups),
            ("Project specific commands", self.project_groups),
        )

    def main(
        self,
        args=None,
        prog_name=None,
        complete_var=None,
        standalone_mode=True,
        **extra,
    ):
        if self._metadata:
            extra.update(obj=self._metadata)

        # This is how click's internals parse sys.argv, which include the command,
        # subcommand, arguments and options. click doesn't store this information anywhere
        # so we have to re-do it.
        # https://github.com/pallets/click/blob/main/src/click/core.py#L942-L945
        args = get_os_args() if args is None else list(args)
        self._cli_hook_manager.hook.before_command_run(  # pylint: disable=no-member
            project_metadata=self._metadata, command_args=args
        )

        super().main(
            args=args,
            prog_name=prog_name,
            complete_var=complete_var,
            standalone_mode=standalone_mode,
            **extra,
        )

    @property
    def global_groups(self) -> Sequence[click.MultiCommand]:
        """Property which loads all global command groups from plugins and
        combines them with the built-in ones (eventually overriding the
        built-in ones if they are redefined by plugins).
        """
        return [cli, create_cli, *load_entry_points("global")]

    @property
    def project_groups(self) -> Sequence[click.MultiCommand]:
        # pylint: disable=line-too-long
        """Property which loads all project command groups from the
        project and the plugins, then combines them with the built-in ones.
        Built-in commands can be overridden by plugins, which can be
        overridden by a custom project cli.py.
        See https://kedro.readthedocs.io/en/stable/extend_kedro/common_use_cases.html#use-case-3-how-to-add-or-modify-cli-commands
        on how to add this.
        """
        if not self._metadata:
            return []

        built_in = [catalog_cli, jupyter_cli, pipeline_cli, project_group, registry_cli]

        plugins = load_entry_points("project")

        try:
            project_cli = importlib.import_module(f"{self._metadata.package_name}.cli")
            # fail gracefully if cli.py does not exist
        except ModuleNotFoundError:
            # return only built-in commands and commands from plugins
            # (plugins can override built-in commands)
            return [*built_in, *plugins]

        # fail badly if cli.py exists, but has no `cli` in it
        if not hasattr(project_cli, "cli"):
            raise KedroCliError(
                f"Cannot load commands from {self._metadata.package_name}.cli"
            )
        user_defined = project_cli.cli  # type: ignore
        # return built-in commands, plugin commands and user defined commands
        # (overriding happens as follows built-in < plugins < cli.py)
        return [*built_in, *plugins, user_defined]


def main():  # pragma: no cover
    """Main entry point. Look for a ``cli.py``, and, if found, add its
    commands to `kedro`'s before invoking the CLI.
    """
    _init_plugins()
    cli_collection = KedroCLI(project_path=Path.cwd())
    cli_collection()<|MERGE_RESOLUTION|>--- conflicted
+++ resolved
@@ -92,46 +92,6 @@
     webbrowser.open(index_path)
 
 
-<<<<<<< HEAD
-def get_project_context(
-    key: str = "context", project_path: Path = None, **kwargs
-) -> Any:
-    """Gets the context value from context associated with the key.
-
-    Args:
-        key: Optional key to get associated value from Kedro context.
-            Supported keys are "verbose" and "context", and it defaults to "context".
-        project_path: Optional path to where the project root is to load the context.
-            If omitted, the current working directory will be used.
-        **kwargs: Optional custom arguments defined by users, which will be passed into
-            the constructor of the projects KedroContext subclass.
-
-    Returns:
-        Requested value from Kedro context dictionary or the default if the key
-            was not found.
-
-    Raises:
-        KedroCliError: When the key is not found and the default value was not
-            specified.
-    """
-    warnings.warn(
-        "`get_project_context` is now deprecated and will be removed in Kedro 0.18.0. "
-        "Please use `KedroSession.load_context()` to access the "
-        "`KedroContext` object. For more information, please visit "
-        "https://kedro.readthedocs.io/en/stable/04_kedro_project_setup/03_session.html",
-        DeprecationWarning,
-    )
-    project_path = project_path or Path.cwd()
-    context = load_context(project_path, **kwargs)
-    # Dictionary to be compatible with existing Plugins. Future plugins should
-    # retrieve necessary Kedro project properties from context
-    value = {"context": context, "verbose": KedroCliError.VERBOSE_ERROR}[key]
-
-    return deepcopy(value)
-
-
-=======
->>>>>>> 7164673b
 def _init_plugins():
     group = ENTRY_POINT_GROUPS["init"]
     for entry_point in pkg_resources.iter_entry_points(group=group):
